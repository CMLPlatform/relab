--- conflicted
+++ resolved
@@ -38,13 +38,8 @@
       # Only run this service when explicitly included
       - "migrations"
 
-<<<<<<< HEAD
   mkdocs: # This serves the documentation site for development by default
-    image: squidfunk/mkdocs-material:9
-=======
-  mkdocs:  # This serves the documentation site for development by default
     image: squidfunk/mkdocs-material:9@sha256:209b62dd9530163cc5cf9a49853b5bb8570ffb3f3b5fe4eadc1d319bbda5ce2f
->>>>>>> d7b17fd1
     restart: unless-stopped
     volumes:
       - ./docs:/docs
