import { getToken, getUser } from '@/services/api/authentication';
import { Product } from '@/types/Product';

const baseUrl = `${process.env.EXPO_PUBLIC_API_URL}`;

// TODO: Break up the fetching logic into smaller files
// TODO: Refactor the types to build on the generated API client from OpenAPI spec

type ProductData = {
  id: number;
  name: string;
  brand: string;
  model: string;
  description: string;
  created_at: string;
  updated_at: string;
  product_type_id: number;
  physical_properties: { weight_kg: number; height_cm: number; width_cm: number; depth_cm: number };
  circularity_properties: {
    recyclability_comment: string | null;
    recyclability_observation: string;
    recyclability_reference: string | null;
    remanufacturability_comment: string | null;
    remanufacturability_observation: string;
    remanufacturability_reference: string | null;
    repairability_comment: string | null;
    repairability_observation: string;
    repairability_reference: string | null;
  } | null;
  components: { id: number; name: string; description: string }[];
  images: ImageData[];
  videos: VideoData[];
  owner_id: string;
  parent_id?: number;
  amount_in_parent?: number;
};

type ImageData = {
  id: number;
  image_url: string;
  description: string;
};

type VideoData = {
  id: number;
  url: string;
  description: string;
  title: string;
};

async function toProduct(data: ProductData): Promise<Product> {
  const meId = await getUser().then((user) => user?.id);
  return {
    id: data.id,
    parentID: data.parent_id ?? undefined,
    name: data.name,
    brand: data.brand,
    model: data.model,
    description: data.description,
    createdAt: data.created_at,
    updatedAt: data.updated_at,
    productTypeID: data.product_type_id,
    ownedBy: data.owner_id === meId ? 'me' : data.owner_id,
    amountInParent: data.amount_in_parent ?? undefined,
    physicalProperties: {
      weight: data.physical_properties.weight_kg,
      height: data.physical_properties.height_cm,
      width: data.physical_properties.width_cm,
      depth: data.physical_properties.depth_cm,
    },
    circularityProperties: data.circularity_properties
      ? {
          recyclabilityComment: data.circularity_properties.recyclability_comment,
          recyclabilityObservation: data.circularity_properties.recyclability_observation,
          recyclabilityReference: data.circularity_properties.recyclability_reference,
          remanufacturabilityComment: data.circularity_properties.remanufacturability_comment,
          remanufacturabilityObservation: data.circularity_properties.remanufacturability_observation,
          remanufacturabilityReference: data.circularity_properties.remanufacturability_reference,
          repairabilityComment: data.circularity_properties.repairability_comment,
          repairabilityObservation: data.circularity_properties.repairability_observation,
          repairabilityReference: data.circularity_properties.repairability_reference,
        }
      : {
          recyclabilityComment: null,
          recyclabilityObservation: '',
          recyclabilityReference: null,
          remanufacturabilityComment: null,
          remanufacturabilityObservation: '',
          remanufacturabilityReference: null,
          repairabilityComment: null,
          repairabilityObservation: '',
          repairabilityReference: null,
        },
    componentIDs: data.components.map(({ id }) => id),
    images: data.images.map((img) => ({ ...img, url: baseUrl + img.image_url })),
    videos: data.videos || [],
  };
}

export async function getProduct(id: number | 'new'): Promise<Product> {
  if (id === 'new') {
    return newProduct();
  }
  const url = new URL(baseUrl + `/products/${id}`);
<<<<<<< HEAD
  ['physical_properties', 'circularity_properties', 'images', 'product_type', 'components'].forEach((inc) =>
=======
  ['physical_properties', 'images', 'product_type', 'components', 'videos'].forEach((inc) =>
>>>>>>> d6b2ca9c
    url.searchParams.append('include', inc),
  );

  const response = await fetch(url, { method: 'GET' });

  if (!response.ok) {
    throw new Error(`HTTP error! Status: ${response.status}`);
  }

  const data = await response.json();
  return toProduct(data as ProductData);
}

export function newProduct(
  name: string = '',
  parentID: number = NaN,
  brand: string | undefined = undefined,
  model: string | undefined = undefined,
): Product {
  return {
    id: 'new',
    parentID: isNaN(parentID) ? undefined : parentID,
    name: name,
    brand: brand,
    model: model,
    physicalProperties: {
      weight: NaN,
      height: NaN,
      width: NaN,
      depth: NaN,
    },
    circularityProperties: {
      recyclabilityComment: '',
      recyclabilityObservation: '',
      recyclabilityReference: '',
      remanufacturabilityComment: '',
      remanufacturabilityObservation: '',
      remanufacturabilityReference: '',
      repairabilityComment: '',
      repairabilityObservation: '',
      repairabilityReference: '',
    },
    componentIDs: [],
    images: [],
    videos: [],
    ownedBy: 'me',
  };
}

export async function allProducts(
  include = ['physical_properties', 'circularity_properties', 'images', 'product_type', 'components'],
  page = 1,
  size = 50,
): Promise<Product[]> {
  const url = new URL(baseUrl + '/products');
  include.forEach((inc) => url.searchParams.append('include', inc));
  url.searchParams.append('page', page.toString());
  url.searchParams.append('size', size.toString());

  const response = await fetch(url, { method: 'GET' });

  if (!response.ok) {
    throw new Error(`HTTP error! Status: ${response.status}`);
  }

  const data = await response.json();
  const product_data = data.items as ProductData[];

  await getUser(); // Ensure user is loaded for ownership checks
  return Promise.all(product_data.map((data) => toProduct(data)));
}

export async function myProducts(
  include = ['physical_properties', 'circularity_properties', 'images', 'product_type', 'components'],
  page = 1,
  size = 50,
): Promise<Product[]> {
  const url = new URL(baseUrl + '/users/me/products');
  include.forEach((inc) => url.searchParams.append('include', inc));
  url.searchParams.append('page', page.toString());
  url.searchParams.append('size', size.toString());

  const authToken = await getToken();
  if (!authToken) {
    throw new Error('Authentication required');
  }

  const headers = {
    Authorization: `Bearer ${authToken}`,
    Accept: 'application/json',
  };

  const response = await fetch(url, { method: 'GET', headers });

  if (!response.ok) {
    throw new Error(`HTTP error! Status: ${response.status}`);
  }

  const data = await response.json();

  // TODO: Update to data.items when adding pagination to /users/me/products endpoint
  const product_data = data as ProductData[];

  return Promise.all(product_data.map((data) => toProduct(data)));
}

export async function allBrands(): Promise<string[]> {
  const url = new URL(baseUrl + `/brands`);
  const response = await fetch(url, { method: 'GET' });

  if (!response.ok) {
    throw new Error(`HTTP error! Status: ${response.status}`);
  }

  const data = await response.json();
  return data as string[];
}

export async function productComponents(product: Product): Promise<Product[]> {
  return Promise.all(product.componentIDs.map((id) => getProduct(id)));
}<|MERGE_RESOLUTION|>--- conflicted
+++ resolved
@@ -102,11 +102,7 @@
     return newProduct();
   }
   const url = new URL(baseUrl + `/products/${id}`);
-<<<<<<< HEAD
-  ['physical_properties', 'circularity_properties', 'images', 'product_type', 'components'].forEach((inc) =>
-=======
-  ['physical_properties', 'images', 'product_type', 'components', 'videos'].forEach((inc) =>
->>>>>>> d6b2ca9c
+  ['physical_properties', 'circularity_properties', 'images', 'product_type', 'components', 'videos'].forEach((inc) =>
     url.searchParams.append('include', inc),
   );
 
