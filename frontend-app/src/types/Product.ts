export type Product = {
  id: number | 'new';
  parentID?: number;
  name: string;
  brand?: string;
  model?: string;
  description?: string;
  createdAt?: string;
  updatedAt?: string;
  productTypeID?: number;
  componentIDs: number[];
  physicalProperties: PhysicalProperties;
<<<<<<< HEAD
  circularityProperties: CircularityProperties;
  images: { id: number; url: string; description: string }[];
=======
  images: { id?: number; url: string; description: string }[];
  videos: { id?: number; url: string; description: string; title: string; }[];
>>>>>>> d6b2ca9c
  ownedBy: 'me' | string;
  amountInParent?: number;
};

export type PhysicalProperties = {
  weight: number;
  width: number;
  height: number;
  depth: number;
};

export type CircularityProperties = {
  recyclabilityComment?: string | null;
  recyclabilityObservation: string;
  recyclabilityReference?: string | null;
  remanufacturabilityComment?: string | null;
  remanufacturabilityObservation: string;
  remanufacturabilityReference?: string | null;
  repairabilityComment?: string | null;
  repairabilityObservation: string;
  repairabilityReference?: string | null;
};
<|MERGE_RESOLUTION|>--- conflicted
+++ resolved
@@ -10,13 +10,9 @@
   productTypeID?: number;
   componentIDs: number[];
   physicalProperties: PhysicalProperties;
-<<<<<<< HEAD
   circularityProperties: CircularityProperties;
-  images: { id: number; url: string; description: string }[];
-=======
   images: { id?: number; url: string; description: string }[];
   videos: { id?: number; url: string; description: string; title: string; }[];
->>>>>>> d6b2ca9c
   ownedBy: 'me' | string;
   amountInParent?: number;
 };
