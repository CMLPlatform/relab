--- conflicted
+++ resolved
@@ -15,11 +15,8 @@
 import ProductPhysicalProperties from '@/components/product/ProductPhysicalProperties';
 import ProductTags from '@/components/product/ProductTags';
 import ProductType from '@/components/product/ProductType';
-<<<<<<< HEAD
 import ProductCircularityProperties from '@/components/product/ProductCircularityProperties';
-=======
 import ProductVideo from "@/components/product/ProductVideo";
->>>>>>> d6b2ca9c
 
 import { useDialog } from '@/components/common/DialogProvider';
 
@@ -249,15 +246,12 @@
           editMode={editMode}
           onChangePhysicalProperties={onChangePhysicalProperties}
         />
-<<<<<<< HEAD
         <ProductCircularityProperties
           product={product}
           editMode={editMode}
           onChangeCircularityProperties={onChangeCircularityProperties}
         />
-=======
         <ProductVideo product={product} editMode={editMode} onVideoChange={onVideoChange} />
->>>>>>> d6b2ca9c
         <ProductComponents product={product} editMode={editMode} />
         <ProductMetaData product={product} />
         <ProductDelete product={product} editMode={editMode} onDelete={onProductDelete} />
